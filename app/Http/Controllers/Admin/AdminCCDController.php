<?php

namespace App\Http\Controllers\Admin;

use App\Http\Controllers\Controller;
use App\Models\CuadroClasificacionDocumental;
use Illuminate\Http\Request;
use Inertia\Inertia;
use Illuminate\Support\Facades\DB;
use Illuminate\Validation\Rule;

class AdminCCDController extends Controller
{
    /**
     * Display a listing of the resource.
     */
    public function index(Request $request)
    {
        $query = CuadroClasificacionDocumental::with(['padre', 'hijos', 'creador'])  // Corregido: usar nombre real de la relación
            ->orderBy('nivel')
            ->orderBy('orden_jerarquico')  // Corregido: usar nombre real de la columna
            ->orderBy('codigo');

        // Filtros
        if ($request->filled('search')) {
            $search = $request->search;
            $query->where(function ($q) use ($search) {
                $q->where('codigo', 'LIKE', "%{$search}%")
                  ->orWhere('nombre', 'LIKE', "%{$search}%")
                  ->orWhere('descripcion', 'LIKE', "%{$search}%");
            });
        }

        // Temporalmente comentado hasta que se agregue la columna estado
        // if ($request->filled('estado') && $request->estado !== 'all') {
        //     $query->where('estado', $request->estado);
        // }

        if ($request->filled('nivel') && $request->nivel !== 'all') {
            $query->where('nivel', $request->nivel);
        }

        if ($request->filled('activo') && $request->activo !== 'all') {
            $query->where('activo', $request->activo === 'true');
        }

        $ccd = $query->paginate(10)->withQueryString();

        // Estadísticas (temporalmente sin usar columna estado)
        $estadisticas = [
            'total' => CuadroClasificacionDocumental::count(),
            'activos' => CuadroClasificacionDocumental::where('activo', true)->count(),
            'borradores' => 0, // CuadroClasificacionDocumental::where('estado', 'borrador')->count(),
            'vigentes' => 0, // CuadroClasificacionDocumental::where('estado', 'activo')->count(),
        ];

        // Opciones para filtros
        $opciones = [
            'estados' => [
                ['value' => 'borrador', 'label' => 'Borrador'],
                ['value' => 'activo', 'label' => 'Activo'],
                ['value' => 'inactivo', 'label' => 'Inactivo'],
                ['value' => 'historico', 'label' => 'Histórico'],
            ],
            'niveles' => [
                ['value' => '1', 'label' => 'Nivel 1 - Fondo'],
                ['value' => '2', 'label' => 'Nivel 2 - Sección'],
                ['value' => '3', 'label' => 'Nivel 3 - Subsección'],
                ['value' => '4', 'label' => 'Nivel 4 - Serie'],
                ['value' => '5', 'label' => 'Nivel 5 - Subserie'],
            ],
        ];

        return Inertia::render('admin/ccd/index', [
            'data' => $ccd,
            'estadisticas' => $estadisticas,
            'opciones' => $opciones,
            'filtros' => $request->only(['search', 'estado', 'nivel', 'activo'])
        ]);
    }

    /**
     * Store a newly created resource in storage.
     */
    public function store(Request $request)
    {
        $request->validate([
            'codigo' => [
                'required',
                'string',
                'max:50',
                Rule::unique('cuadros_clasificacion_documental')->whereNull('deleted_at')
            ],
            'nombre' => 'required|string|max:255',
            'descripcion' => 'nullable|string',
            'entidad' => 'required|string|max:255',  // Campo requerido agregado
            'dependencia' => 'nullable|string|max:255',
            'nivel' => 'required|integer|min:1|max:5',
            'padre_id' => 'nullable|exists:cuadros_clasificacion_documental,id',
            'orden_jerarquico' => 'nullable|integer|min:0',  // Nombre corregido
            // 'estado' => 'required|in:borrador,activo,inactivo,historico', // Temporalmente comentado
            'activo' => 'boolean',
            'vocabularios_controlados' => 'nullable|array',  // Nombre corregido
            'notas' => 'nullable|string',
            'alcance' => 'nullable|string',
            'razon_reubicacion' => 'nullable|string',
            'fecha_reubicacion' => 'nullable|date',
            'reubicado_por' => 'nullable|string|max:255',
        ]);

        $ccd = CuadroClasificacionDocumental::create([
            'codigo' => $request->codigo,
            'nombre' => $request->nombre,
            'descripcion' => $request->descripcion,
            'entidad' => $request->entidad,  // Campo agregado
            'dependencia' => $request->dependencia,  // Campo agregado
            'nivel' => $request->nivel,
            'padre_id' => $request->padre_id,
            'orden_jerarquico' => $request->orden_jerarquico ?? 0,  // Nombre corregido
            // 'estado' => $request->estado, // Temporalmente comentado
            'activo' => $request->boolean('activo', true),
            'vocabularios_controlados' => $request->vocabularios_controlados,  // Nombre corregido
            'notas' => $request->notas,  // Campo agregado
            'alcance' => $request->alcance,  // Campo agregado
            'razon_reubicacion' => $request->razon_reubicacion,  // Campo agregado
            'fecha_reubicacion' => $request->fecha_reubicacion,  // Campo agregado
            'reubicado_por' => $request->reubicado_por,  // Campo agregado
            'created_by' => auth()->id(),  // Nombre corregido
        ]);

        return redirect()->back()->with('success', 'Cuadro de Clasificación Documental creado exitosamente.');
    }

    /**
     * Display the specified resource.
     */
    public function show(CuadroClasificacionDocumental $ccd)
    {
        $ccd->load(['padre', 'hijos', 'usuarioCreador', 'usuarioModificador']);
        
        return response()->json($ccd);
    }

    /**
     * Update the specified resource in storage.
     */
    public function update(Request $request, CuadroClasificacionDocumental $ccd)
    {
        $request->validate([
            'codigo' => [
                'required',
                'string',
                'max:50',
                Rule::unique('cuadros_clasificacion_documental')->ignore($ccd->id)->whereNull('deleted_at')
            ],
            'nombre' => 'required|string|max:255',
            'descripcion' => 'nullable|string',
            'nivel' => 'required|integer|min:1|max:5',
            'padre_id' => 'nullable|exists:cuadros_clasificacion_documental,id',
            'orden' => 'nullable|integer|min:0',
            // 'estado' => 'required|in:borrador,activo,inactivo,historico', // Temporalmente comentado
            'activo' => 'boolean',
            'observaciones' => 'nullable|string',
            'vocabulario_controlado' => 'nullable|array',
            'metadatos' => 'nullable|array',
        ]);

        $ccd->update([
            'codigo' => $request->codigo,
            'nombre' => $request->nombre,
            'descripcion' => $request->descripcion,
            'nivel' => $request->nivel,
            'padre_id' => $request->padre_id,
            'orden' => $request->orden ?? $ccd->orden,
            // 'estado' => $request->estado, // Temporalmente comentado
            'activo' => $request->boolean('activo'),
            'observaciones' => $request->observaciones,
            'vocabulario_controlado' => $request->vocabulario_controlado,
            'metadatos' => $request->metadatos,
            'usuario_modificador_id' => auth()->id(),
        ]);

        return redirect()->back()->with('success', 'Cuadro de Clasificación Documental actualizado exitosamente.');
    }

    /**
     * Remove the specified resource from storage.
     */
    public function destroy(CuadroClasificacionDocumental $ccd)
    {
        // Verificar si tiene hijos
        if ($ccd->hijos()->count() > 0) {
            return redirect()->back()->with('error', 'No se puede eliminar el CCD porque tiene elementos hijos.');
        }

        $ccd->delete();
        
        return redirect()->back()->with('success', 'Cuadro de Clasificación Documental eliminado exitosamente.');
    }

    /**
     * Duplicate a CCD
     */
    public function duplicate(CuadroClasificacionDocumental $ccd)
    {
        \Log::info('DUPLICATE: Iniciando duplicación del CCD', ['ccd_id' => $ccd->id, 'codigo' => $ccd->codigo]);
        
        DB::beginTransaction();
        
        try {
            // Generar código único
            $baseCodigo = $ccd->codigo . '_copia';
            $contador = 1;
            $nuevoCodigo = $baseCodigo;
            
            while (CuadroClasificacionDocumental::where('codigo', $nuevoCodigo)->whereNull('deleted_at')->exists()) {
                $nuevoCodigo = $baseCodigo . '_' . $contador;
                $contador++;
            }
            
            \Log::info('DUPLICATE: Código generado', ['nuevo_codigo' => $nuevoCodigo]);

            $nuevoCcd = $ccd->replicate();
            $nuevoCcd->codigo = $nuevoCodigo;
            $nuevoCcd->nombre = $ccd->nombre . ' (Copia)';
<<<<<<< HEAD
            $nuevoCcd->estado = $ccd->estado;  // Corregido: usar el mismo estado del CCD original
=======
            // $nuevoCcd->estado = 'borrador'; // Temporalmente comentado
>>>>>>> 6f42dae7
            $nuevoCcd->activo = true;
            $nuevoCcd->created_by = auth()->id();
            $nuevoCcd->updated_by = null;
            
            \Log::info('DUPLICATE: Datos del nuevo CCD preparados', [
                'codigo' => $nuevoCcd->codigo,
                'nombre' => $nuevoCcd->nombre,
                'created_by' => $nuevoCcd->created_by,
                'estado' => $nuevoCcd->estado
            ]);
            
            $resultado = $nuevoCcd->save();
            
            \Log::info('DUPLICATE: Resultado del save()', ['resultado' => $resultado, 'nuevo_id' => $nuevoCcd->id]);

            DB::commit();
            
            \Log::info('DUPLICATE: Transacción committeada exitosamente');
            
            return redirect()->back()->with('success', 'Cuadro de Clasificación Documental duplicado exitosamente.');
        } catch (\Exception $e) {
            DB::rollback();
            \Log::error('DUPLICATE: Error en duplicación', [
                'error' => $e->getMessage(),
                'file' => $e->getFile(),
                'line' => $e->getLine(),
                'trace' => $e->getTraceAsString()
            ]);
            return redirect()->back()->with('error', 'Error al duplicar el CCD: ' . $e->getMessage());
        }
    }

    /**
     * Toggle active status
     */
    public function toggleActive(CuadroClasificacionDocumental $ccd)
    {
        // Validar estado antes de activar/desactivar (temporalmente comentado)
        // if (!$ccd->activo && $ccd->estado === 'borrador') {
        //     return redirect()->back()->with('error', 'No se puede activar un CCD en estado Borrador.');
        // }

        $ccd->update([
            'activo' => !$ccd->activo,
            'usuario_modificador_id' => auth()->id(),
        ]);

        $estado = $ccd->activo ? 'activado' : 'desactivado';
        return redirect()->back()->with('success', "Cuadro de Clasificación Documental {$estado} exitosamente.");
    }
}<|MERGE_RESOLUTION|>--- conflicted
+++ resolved
@@ -223,11 +223,7 @@
             $nuevoCcd = $ccd->replicate();
             $nuevoCcd->codigo = $nuevoCodigo;
             $nuevoCcd->nombre = $ccd->nombre . ' (Copia)';
-<<<<<<< HEAD
             $nuevoCcd->estado = $ccd->estado;  // Corregido: usar el mismo estado del CCD original
-=======
-            // $nuevoCcd->estado = 'borrador'; // Temporalmente comentado
->>>>>>> 6f42dae7
             $nuevoCcd->activo = true;
             $nuevoCcd->created_by = auth()->id();
             $nuevoCcd->updated_by = null;
